<script setup lang="ts">
import { currentModel, useConfig } from '../services/appConfig'
import { useTextareaAutosize } from '@vueuse/core'
import { onMounted, ref } from 'vue'
import ModelSelector from './ModelSelector.vue'
import { IconWritingSign } from '@tabler/icons-vue'
import Toast from './Toast.vue'

const { setConfig, initializeConfig } = useConfig()
const { textarea } = useTextareaAutosize()
const configInput = ref('')
const defaultConfigInput = ref('')
const showToast = ref(false)

onMounted(() => {
  initialize()
})

const initialize = () => {
  initializeConfig(currentModel.value).then(function (configs) {
    configInput.value = configs?.modelConfig?.systemPrompt ?? ''
    defaultConfigInput.value = configs?.defaultConfig?.systemPrompt ?? ''
  })
}

const onSubmit = () => {
  const model = currentModel.value
  setConfig({
    model: 'default',
    systemPrompt: defaultConfigInput.value.trim(),
    createdAt: new Date(),
  })
  if (model) {
    setConfig({
      model: model,
      systemPrompt: configInput.value.trim(),
      createdAt: new Date(),
    })
  }
  showToast.value = true
}

const shouldSubmit = ({ key, shiftKey }: KeyboardEvent): boolean => {
  return key === 'Enter' && !shiftKey
}

const onKeydown = (event: KeyboardEvent) => {
  if (shouldSubmit(event)) {
    event.preventDefault()
    onSubmit()
  }
}
</script>

<template>
<<<<<<< HEAD
  <aside class="flex flex-col gap-6 h-screen">
=======
  <aside class="flex flex-col gap-6">
    
	<Toast v-if="showToast" 
	message="Saved!" 
	status="success" 
	:duration="2000" 
	@update:isVisible="showToast = false" />
	
>>>>>>> e8e14627
    <div
      class="flex w-full flex-row items-center justify-center gap-4 rounded-b-xl bg-gray-100 px-4 py-2 dark:bg-gray-800"
    >
      <div class="mr-auto flex h-full items-center">
        <div>
          <span
            class="block h-full rounded border-none p-2 text-lg font-medium text-gray-900 dark:text-gray-100"
          >
            System Prompts
          </span>
        </div>
      </div>
      <ModelSelector :disabled="false" @change="initialize" />
    </div>

    <div class="flex flex-col overflow-y-auto space-y-6 px-4">
      <!-- Custom Instructions Section -->
      <div class="rounded-xl bg-gray-100 p-6 shadow-sm dark:bg-gray-800">
        <h2 class="mb-4 text-lg font-semibold text-gray-900 dark:text-gray-100">
          Custom Instructions
        </h2>
        <p class="mb-4 text-sm text-gray-700 dark:text-gray-300">
          What would you like the current model to know about you to provide better
          responses?
        </p>
        <form @submit.prevent="onSubmit">
          <textarea
            ref="textarea"
            v-model="configInput"
            class="block min-h-[150px] w-full resize-none rounded-lg border-none bg-white p-4 text-sm text-gray-900 shadow-sm focus:outline-none focus:ring-2 focus:ring-blue-500 dark:bg-gray-700 dark:text-gray-100 dark:placeholder-gray-400 dark:focus:ring-blue-500 sm:text-base"
            @keydown="onKeydown"
          ></textarea>
        </form>
      </div>

      <!-- Default Instructions Section -->
      <div class="rounded-xl bg-gray-100 p-6 shadow-sm dark:bg-gray-800">
        <h2 class="mb-4 text-lg font-semibold text-gray-900 dark:text-gray-100">
          Default Instructions
        </h2>
        <p class="mb-4 text-sm text-gray-700 dark:text-gray-300">
          What would you like all models to know about you to provide better responses?
          This prompt will be applied for all models by default even if you configure
          custom prompt for a model.
        </p>
        <form @submit.prevent="onSubmit">
          <textarea
            ref="textarea"
            v-model="defaultConfigInput"
            class="block min-h-[150px] w-full resize-none rounded-lg border-none bg-white p-4 text-sm text-gray-900 shadow-sm focus:outline-none focus:ring-2 focus:ring-blue-500 dark:bg-gray-700 dark:text-gray-100 dark:placeholder-gray-400 dark:focus:ring-blue-500 sm:text-base"
          ></textarea>
        </form>
      </div>

      <div>
        <button
          type="button"
          @click="onSubmit"
          class="inline-flex items-center gap-2 rounded-lg bg-blue-600 px-4 py-2 text-sm font-medium text-white transition-colors duration-200 hover:bg-blue-700 focus:outline-none focus:ring-2 focus:ring-blue-500 focus:ring-offset-2 dark:bg-blue-600 dark:hover:bg-blue-700 dark:focus:ring-offset-gray-900"
        >
          <IconWritingSign class="h-5 w-5" />
          Save Changes
        </button>
      </div>
    </div>
  </aside>
</template><|MERGE_RESOLUTION|>--- conflicted
+++ resolved
@@ -53,9 +53,6 @@
 </script>
 
 <template>
-<<<<<<< HEAD
-  <aside class="flex flex-col gap-6 h-screen">
-=======
   <aside class="flex flex-col gap-6">
     
 	<Toast v-if="showToast" 
@@ -64,7 +61,6 @@
 	:duration="2000" 
 	@update:isVisible="showToast = false" />
 	
->>>>>>> e8e14627
     <div
       class="flex w-full flex-row items-center justify-center gap-4 rounded-b-xl bg-gray-100 px-4 py-2 dark:bg-gray-800"
     >
